--- conflicted
+++ resolved
@@ -290,11 +290,9 @@
     return data_r, data_i, wgts
 
 
-<<<<<<< HEAD
+
 def renormalize(uvdata_reference_model, uvdata_deconv, gains, polarization, time_index, additional_flags=None):
-=======
-def renormalize(uvdata_reference_model, uvdata_deconv, gains, polarization, time_index, uvdata_flags=None):
->>>>>>> b15ab7fd
+
     """Remove arbitrary phase and amplitude from deconvolved model and gains.
 
     Parameters
@@ -321,7 +319,7 @@
         uvdata_deconv.polarization_array == uvutils.polstr2num(polarization, x_orientation=uvdata_deconv.x_orientation)
     )[0][0]
 
-<<<<<<< HEAD
+
     bltslice = slice(time_index * uvdata_deconv.Nbls, (time_index + 1) * uvdata_deconv.Nbls)
 
     selection = (
@@ -334,29 +332,6 @@
     data_ratio = (
         uvdata_reference_model.data_array[bltslice, :, :, polnum_data][selection]
         / uvdata_deconv.data_array[bltslice, :, :, polnum_data][selection]
-=======
-    if uvdata_flags is None:
-        uvdata_flags = uvdata_reference_model
-
-    bltslice = slice(time_index * uvdata_flags.Nbls, (time_index + 1) * uvdata_flags.Nbls)
-
-    selection = ~uvdata_flags.flag_array[bltslice, :, :, polnum_data]
-
-    scale_factor_phase = np.angle(
-        np.mean(
-            uvdata_reference_model.data_array[bltslice, :, :, polnum_data][selection]
-            / uvdata_deconv.data_array[bltslice, :, :, polnum_data][selection]
-        )
-    )
-    scale_factor_abs = np.sqrt(
-        np.mean(
-            np.abs(
-                uvdata_reference_model.data_array[bltslice, :, :, polnum_data][selection]
-                / uvdata_deconv.data_array[bltslice, :, :, polnum_data][selection]
-            )
-            ** 2.0
-        )
->>>>>>> b15ab7fd
     )
 
     data_ratio[~np.isfinite(data_ratio)] = np.nan
@@ -1257,11 +1232,7 @@
                     gains=gains,
                     polarization=pol,
                     time_index=time_index,
-<<<<<<< HEAD
                     additional_flags=uvdata.flag_array,
-=======
-                    uvdata_flags=uvdata,
->>>>>>> b15ab7fd
                 )
         fit_history[polnum] = fit_history_p
 
